--- conflicted
+++ resolved
@@ -231,7 +231,6 @@
     height: 48,
     borderRadius: 12,
   },
-<<<<<<< HEAD
   burndownLegend: {
     flexDirection: "row",
     justifyContent: "center",
@@ -254,7 +253,7 @@
     fontSize: 14,
     fontFamily: globalStyle.font.regular,
     opacity: 0.9,
-=======
+  },
   // Modal styles
   modalOverlay: {
     flex: 1,
@@ -301,7 +300,6 @@
   },
   modalDeleteButton: {
     backgroundColor: theme.colors.error[500],
->>>>>>> 064337b1
   },
 });
 
@@ -419,16 +417,13 @@
     dateShown,
     project,
     showChart,
-<<<<<<< HEAD
     showBurndownChart,
-=======
     // Modal state and handlers
     showDeleteModal,
     deleteProjectInput,
     setDeleteProjectInput,
     handleConfirmDelete,
     handleCancelDelete,
->>>>>>> 064337b1
   } = useReport(projectID);
 
   const { isGeneratingReport, handleGenerateReport } = useReportGeneration();
@@ -575,11 +570,21 @@
           </View>
           <View style={styles.burndownLegend}>
             <View style={styles.legendItem}>
-              <View style={[styles.legendDot, { backgroundColor: 'rgba(156, 163, 175, 1)' }]} />
+              <View
+                style={[
+                  styles.legendDot,
+                  { backgroundColor: "rgba(156, 163, 175, 1)" },
+                ]}
+              />
               <Text style={styles.legendText}>Ideal</Text>
             </View>
             <View style={styles.legendItem}>
-              <View style={[styles.legendDot, { backgroundColor: 'rgba(59, 130, 246, 1)' }]} />
+              <View
+                style={[
+                  styles.legendDot,
+                  { backgroundColor: "rgba(59, 130, 246, 1)" },
+                ]}
+              />
               <Text style={styles.legendText}>Atual</Text>
             </View>
           </View>
