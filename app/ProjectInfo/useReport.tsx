--- conflicted
+++ resolved
@@ -24,12 +24,16 @@
   const [showChart, setShowChart] = useState(false);
   const [burndownData, setBurndownData] = useState<{
     labels: Array<string>;
-    datasets: Array<{ data: Array<number>; color?: (opacity: number) => string; strokeWidth?: number }>;
+    datasets: Array<{
+      data: Array<number>;
+      color?: (opacity: number) => string;
+      strokeWidth?: number;
+    }>;
   } | null>();
   const [showBurndownChart, setShowBurndownChart] = useState(false);
 
   const [project, setProject] = useState<IProject>();
-  
+
   // Modal state for delete confirmation
   const [showDeleteModal, setShowDeleteModal] = useState(false);
   const [deleteProjectInput, setDeleteProjectInput] = useState("");
@@ -71,7 +75,6 @@
     }
   }
 
-<<<<<<< HEAD
   async function getBurndownData() {
     try {
       // Get all tasks for the project with their creation and completion dates
@@ -110,10 +113,12 @@
       }
 
       // Create date range from project start to end date
-      const projectStartDate = new Date(Math.min(...tasks.map(t => new Date(t.created_date).getTime())));
+      const projectStartDate = new Date(
+        Math.min(...tasks.map((t) => new Date(t.created_date).getTime()))
+      );
       const dateRange: Date[] = [];
       const currentDate = new Date(projectStartDate);
-      
+
       while (currentDate <= endDate) {
         dateRange.push(new Date(currentDate));
         currentDate.setDate(currentDate.getDate() + 1);
@@ -121,9 +126,9 @@
 
       // Calculate ideal and actual burndown
       const totalTasks = tasks.length;
-      const labels = dateRange.map(date => {
-        const month = (date.getMonth() + 1).toString().padStart(2, '0');
-        const day = date.getDate().toString().padStart(2, '0');
+      const labels = dateRange.map((date) => {
+        const month = (date.getMonth() + 1).toString().padStart(2, "0");
+        const day = date.getDate().toString().padStart(2, "0");
         return `${day}/${month}`;
       });
 
@@ -131,21 +136,25 @@
       const actualBurndown: number[] = [];
 
       dateRange.forEach((date, index) => {
-        const dateStr = date.toISOString().split('T')[0];
-        
+        const dateStr = date.toISOString().split("T")[0];
+
         // Ideal burndown (linear decrease)
         const daysFromStart = index;
         const totalDays = dateRange.length - 1;
-        const idealRemaining = totalDays > 0 ? Math.max(0, totalTasks - (totalTasks * daysFromStart / totalDays)) : totalTasks;
+        const idealRemaining =
+          totalDays > 0
+            ? Math.max(0, totalTasks - (totalTasks * daysFromStart) / totalDays)
+            : totalTasks;
         idealBurndown.push(Math.round(idealRemaining));
 
         // Actual burndown (tasks remaining based on completion dates)
-        const completedByDate = tasks.filter(task => 
-          task.completed === 1 && 
-          task.completed_date && 
-          task.completed_date <= dateStr
+        const completedByDate = tasks.filter(
+          (task) =>
+            task.completed === 1 &&
+            task.completed_date &&
+            task.completed_date <= dateStr
         ).length;
-        
+
         actualBurndown.push(totalTasks - completedByDate);
       });
 
@@ -161,21 +170,19 @@
             data: actualBurndown,
             color: (opacity = 1) => `rgba(59, 130, 246, ${opacity})`, // blue for actual
             strokeWidth: 3,
-          }
-        ]
+          },
+        ],
       });
       setShowBurndownChart(true);
     } catch (e) {
-      console.warn('Error generating burndown data:', e);
+      console.warn("Error generating burndown data:", e);
       setShowBurndownChart(false);
     }
   }
 
-=======
   /**
    * Handles the actual deletion of the project
    */
->>>>>>> 064337b1
   const handleDeleteProject = () => {
     database.runAsync("DELETE FROM projects WHERE project_id = ?;", projectID);
     router.replace("/");
@@ -238,16 +245,13 @@
     dateShown,
     project,
     showChart,
-<<<<<<< HEAD
     showBurndownChart,
-=======
     // Modal state and handlers
     showDeleteModal,
     deleteProjectInput,
     setDeleteProjectInput,
     handleConfirmDelete,
     handleCancelDelete,
->>>>>>> 064337b1
   };
 };
 
