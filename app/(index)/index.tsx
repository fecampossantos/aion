--- conflicted
+++ resolved
@@ -35,13 +35,10 @@
     refreshProjects,
     handlePopulateDatabase,
     handleClearDatabase,
-<<<<<<< HEAD
     handleBackupData,
     handleRestoreData,
-=======
     handleSearch,
     clearSearch,
->>>>>>> a0d34fd0
   } = useDatabaseManagement();
 
   /**
