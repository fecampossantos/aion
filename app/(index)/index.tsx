--- conflicted
+++ resolved
@@ -10,11 +10,8 @@
 
 import ProjectCard from "../../components/ProjectCard";
 import LoadingView from "../../components/LoadingView";
-<<<<<<< HEAD
 import Task from "../../components/Task";
-=======
 import SearchBar from "../../components/SearchBar";
->>>>>>> 0572673c
 import { router } from "expo-router";
 import { StyleSheet } from "react-native";
 import { theme } from "../../globalStyle/theme";
@@ -26,13 +23,10 @@
  */
 const Home = () => {
   const {
-<<<<<<< HEAD
     projects,
     lastWorkedTask,
-=======
     filteredProjects,
     searchQuery,
->>>>>>> 0572673c
     isLoading,
     isPopulating,
     isClearing,
@@ -50,7 +44,6 @@
     await refreshProjects();
   };
 
-<<<<<<< HEAD
   /**
    * Handles navigation to the specific task
    */
@@ -73,10 +66,6 @@
     // Do nothing - timer is disabled
   };
 
-
-
-=======
->>>>>>> 0572673c
   return (
     <View style={styles.container}>
       <StatusBar style="light" />
@@ -394,7 +383,6 @@
     marginBottom: theme.spacing.xs,
     letterSpacing: 0.5,
   },
-<<<<<<< HEAD
   lastWorkedTaskContainer: {
     width: "100%",
     paddingHorizontal: theme.spacing["2xl"],
@@ -421,14 +409,12 @@
     fontSize: theme.typography.fontSize.sm,
     marginBottom: theme.spacing.sm,
     letterSpacing: 0.3,
-=======
   searchBarContainer: {
     width: "100%",
     paddingHorizontal: theme.spacing["2xl"],
     marginTop: theme.spacing.sm,
     marginBottom: theme.spacing.sm,
     height: 50,
->>>>>>> 0572673c
   },
 });
 
