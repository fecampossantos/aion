--- conflicted
+++ resolved
@@ -304,12 +304,9 @@
     refreshProjects,
     handlePopulateDatabase,
     handleClearDatabase,
-<<<<<<< HEAD
     handleBackupData,
     handleRestoreData,
-=======
     handleSearch,
     clearSearch,
->>>>>>> a0d34fd0
   };
 };